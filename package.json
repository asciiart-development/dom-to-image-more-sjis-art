{
  "name": "dom-to-image",
<<<<<<< HEAD
  "version": "2.2.0",
=======
  "version": "2.1.2",
>>>>>>> 7a1c4a04
  "description": "Generates an image from a DOM node using HTML5 canvas and SVG",
  "main": "src/dom-to-image.js",
  "dependencies": {},
  "devDependencies": {
    "chai": "^2.2.0",
    "grunt": "~0.4.5",
    "grunt-contrib-jshint": "^0.11.2",
    "grunt-contrib-uglify": "^0.9.1",
    "grunt-contrib-watch": "^0.6.1",
    "grunt-karma": "^0.10.1",
    "karma": "^0.12.31",
    "karma-chai": "^0.1.0",
    "karma-chrome-launcher": "^0.1.8",
    "karma-firefox-launcher": "^0.1.4",
    "karma-mocha": "^0.1.10",
    "karma-mocha-reporter": "^1.0.2",
    "mocha": "^2.2.4"
  },
  "scripts": {
    "test": "grunt test"
  },
  "repository": {
    "type": "git",
    "url": "git+https://github.com/tsayen/dom-to-image.git"
  },
  "keywords": [
    "dom",
    "image",
    "raster",
    "render",
    "html",
    "canvas",
    "svg"
  ],
  "author": "Anatolii Saienko <anatoly.sayenko@gmail.com>",
  "license": "MIT",
  "bugs": {
    "url": "https://github.com/tsayen/dom-to-image/issues"
  },
  "homepage": "https://github.com/tsayen/dom-to-image#readme"
}<|MERGE_RESOLUTION|>--- conflicted
+++ resolved
@@ -1,10 +1,6 @@
 {
   "name": "dom-to-image",
-<<<<<<< HEAD
-  "version": "2.2.0",
-=======
-  "version": "2.1.2",
->>>>>>> 7a1c4a04
+  "version": "2.2.1",
   "description": "Generates an image from a DOM node using HTML5 canvas and SVG",
   "main": "src/dom-to-image.js",
   "dependencies": {},
