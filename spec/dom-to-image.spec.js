(function(global) {
    'use strict';

    var assert = global.chai.assert;
    var imagediff = global.imagediff;
    var domtoimage = global.domtoimage;
    var Promise = global.Promise;

    var BASE_URL = '/base/spec/resources/';

    describe('domtoimage', function() {

        afterEach(purgePage);

        it('should load', function() {
            assert.ok(domtoimage);
        });

        it('should render simple node', function(done) {
            loadTestPage(
                    'simple/dom-node.html',
                    'simple/style.css',
                    'simple/control-image'
                ).then(function() {
                    checkRendering(domtoimage.toDataUrl, done);
                })
                .catch(error);
        });

        it('should render big node', function(done) {
            this.timeout(30000);
            loadTestPage(
                    'big/dom-node.html',
                    'big/style.css',
                    'big/control-image'
                ).then(function() {
                    var domNode = $('#root')[0];
                    var child = $('.dom-child-node')[0];
                    for (var i = 0; i < 1000; i++) {
                        domNode.appendChild(child.cloneNode(true));
                    }
                    checkRendering(domtoimage.toDataUrl, done);
                })
                .catch(error);
        });

        it('should handle "#" in colors and attributes', function(done) {
            loadTestPage(
                    'hash/dom-node.html',
                    'hash/style.css',
                    'simple/control-image'
                ).then(function() {
                    checkRendering(domtoimage.toDataUrl, done);
                })
                .catch(error);
        });

        it('should render nested svg with broken namespace', function(done) {
            loadTestPage(
                    'svg/dom-node.html',
                    'svg/style.css',
                    'svg/control-image'
                ).then(function() {
                    checkRendering(domtoimage.toDataUrl, done);
                })
                .catch(error);
        });

        function drawControlImage(image) {
            $('#canvas')[0].getContext('2d').drawImage(image, 0, 0);
        }

        it('should render correctly when the node is bigger than container', function(done) {
            loadTestPage(
                'scroll/dom-node.html',
                'scroll/style.css',
                'scroll/control-image'
            ).then(function() {
                var domNode = $('#root')[0];
                var controlImg = $('#control-image')[0];
                domtoimage.toDataUrl(domNode, function(dataUrl) {
                    compare(dataUrl, controlImg, domNode, done);
                });
            });
        });

        it('should render nested text nodes', function(done) {
            loadTestPage(
                    'text/dom-node.html'
                ).then(function() {
                    var domNode = $('#dom-node')[0];
                    domtoimage.toImage(domNode, function(image) {
                        drawControlImage(image);
                        assert.include(image.src, 'someText', 'text should be preserved');
                        assert.include(image.src, 'someMoreText', 'text should be preserved');
                        done();
                    });
                })
                .catch(error);
        });

        it('should render to blob', function(done) {
            loadTestPage(
                    'simple/dom-node.html',
                    'simple/style.css',
                    'simple/control-image'
                ).then(function() {
                    checkRendering(function(domNode, callback) {
                        domtoimage.toBlob(domNode, function(blob) {
                            callback(global.URL.createObjectURL(blob));
                        });
                    }, done);
                })
                .catch(error);
        });

        describe('resource loader', function() {

            it('should get and encode resource', function(done) {
                loadText('fonts/fontawesome.base64')
                    .then(function(testContent) {
                        domtoimage.impl.resourceLoader.load(BASE_URL + 'fonts/fontawesome.woff2')
                            .then(function(content) {
                                assert.equal(content, testContent);
                            })
                            .then(done)
                            .catch(error);
                    });
            });

            it('should reject when resource not available', function(done) {
                domtoimage.impl.resourceLoader.load('nonexistent file')
                    .catch(function(error) {
                        assert.ok(error.message);
                    })
                    .then(done);
            });
        });

        describe('web fonts', function() {

            var webFontRule = domtoimage.impl.webFontRule;

            it('should find all web font rules in document', function(done) {
                loadTestPage(
                        'fonts/empty.html',
                        'fonts/rules.css'
                    ).then(function() {
                        return webFontRule.readAll(global.document);
                    })
                    .then(function(fontRules) {
                        var rules = fontRules.rules();
                        assert.deepEqual(Object.keys(rules), ['Font1', 'Font2']);

                        assert.deepEqual({
                                'http://fonts.com/font1.woff': 'woff',
                                'http://fonts.com/font1.woff2': 'woff2'
                            },
                            rules['Font1'].data().urls());

                        assert.deepEqual({
                            'http://fonts.com/font2.ttf': 'truetype'
                        }, rules['Font2'].data().urls());

                        assert.include(rules['Font1'].data().cssText(), 'Font1');
                        assert.include(rules['Font2'].data().cssText(), 'Font2');
                    })
                    .then(done)
                    .catch(error);
            });

            it('should resolve relative font urls', function(done) {
                loadTestPage(
                        'fonts/rules-relative.html'
                    ).then(function() {
                        return webFontRule.readAll(global.document);
                    })
                    .then(function(fontRules) {
                        var rules = fontRules.rules();
                        assert.include(Object.keys(rules['Font1'].data().urls())[0], '/base/spec/resources/font1.woff');
                        assert.include(Object.keys(rules['Font2'].data().urls())[0], '/base/spec/resources/fonts/font2.woff2');
                    })
                    .then(done)
                    .catch(error);
            });


            it('should embed web font', function(done) {
                // given
                var cssText, controlString;
                Promise.all(
                        [
                            loadText('fonts/cssText').then(function(text) {
                                cssText = text;
                            }),
                            loadText('fonts/font-face.css').then(function(text) {
                                controlString = text;
                            })
                        ])
                    .then(function() {
                        // when
                        var fontFaceRule = webFontRule.impl.createRule({
                            cssText: function() {
                                return cssText;
                            },
                            urls: function() {
                                return {
                                    'http://fonts.com/font1.woff2': 'woff2',
                                    'font1.woff': 'woff'
                                };
                            }
                        });
                        return fontFaceRule.embed(mockResourceLoader({
                            'http://fonts.com/font1.woff2': 'AAA',
                            'font1.woff': 'BBB'
                        }));
                    })
                    .then(function(cssRuleString) {
                        // then
                        assert.equal(cssRuleString, controlString);
                    })
                    .then(done)
                    .catch(error);
            });

            it('should create style with web font rules', function(done) {
                // given
                loadTestPage(
                        'fonts/empty.html',
                        'fonts/style.css'
                    ).then(function() {
                        return webFontRule.readAll(global.document)
                            .then(function(webFontRules) {
                                return webFontRules.embedAll(Object.keys(webFontRules.rules()), mockResourceLoader({
                                    'http://fonts.com/font1.woff2': 'AAA',
                                    'http://fonts.com/font2.ttf': 'CCC'
                                }));
                            });
                    })
                    .then(function(cssText) {
                        assert.include(cssText, 'url("data:font/woff2;base64,AAA")');
                        assert.include(cssText, 'url("data:font/truetype;base64,CCC")');
                    })
                    .then(done)
                    .catch(error);
            });

<<<<<<< HEAD

            it('should render web fonts', function (done) {
                this.timeout(60000);
=======
            it.skip('should render web fonts', function(done) {
                this.timeout(10000);
>>>>>>> efaabd9c
                loadTestPage(
                        'fonts/regression.html',
                        'fonts/regression.css'
                    ).then(function() {
                        var domNode = $('#dom-node')[0];
                        domtoimage.toImage(domNode, function(image) {
                            drawControlImage(image);
                            document.body.appendChild(image);
                            console.log(image.src);
                            //done();
                        });
                    })
                    .catch(error);
                /*.catch(function(e){
                 console.error(e);
                 })*/
                ;
            });
        });

        function error(e) {
            console.error(e.toString() + '\n' + e.stack);
        }

        it('should use node filter', function(done) {
            loadTestPage(
                'filter/dom-node.html',
                'filter/style.css',
                'filter/control-image'
            ).then(function() {
                var domNode = $('#dom-node')[0];
                var controlImg = $('#control-image')[0];
                domtoimage.toDataUrl(domNode, function(dataUrl) {
                    compare(dataUrl, controlImg, domNode, done);
                }, {
                    filter: function(node) {
                        if (node.classList)
                            return !node.classList.contains('omit');
                        return true;
                    }
                });
            });
        });

        function compare(imgUrl, ctrlImg, node, done) {
            var img = new Image();
            img.onload = function() {
                drawRenderedImage(img, node);
                assert.ok(imagediff.equal(img, ctrlImg), 'rendered and control images should be equal');
                done();
            };
            img.src = imgUrl;

            function drawRenderedImage(image, node) {
                var canvas = $('#canvas')[0];
                canvas.height = node.scrollHeight.toString();
                canvas.width = node.scrollWidth.toString();
                canvas.getContext('2d').drawImage(image, 0, 0);
            }
        }

        function checkRendering(makeDataUrl, done) {
            var domNode = $('#dom-node')[0];
            var canvas = $('#canvas')[0];
            canvas.height = domNode.offsetHeight.toString();
            canvas.width = domNode.offsetWidth.toString();
            makeDataUrl(domNode, function(dataUrl) {
                checkDataUrl(dataUrl, done);
            });
        }

        function checkDataUrl(imageDataUrl, done) {
            var control = $('#control-image')[0];
            var rendered = new Image();
            rendered.onload = function() {
                drawControlImage(rendered);
                assert.ok(imagediff.equal(rendered, control), 'rendered and control images should be equal');
                done();
            };
            rendered.src = imageDataUrl;
        }

        function drawRenderedImage(image, node) {
            var canvas = $('#canvas')[0];
            canvas.height = node.scrollHeight.toString();
            canvas.width = node.scrollWidth.toString();
            canvas.getContext('2d').drawImage(image, 0, 0);
        }

        function loadTestPage(domFile, cssFile, controlImageFile) {
            return loadPage()
                .then(function() {
                    return loadText(domFile).then(function(domHtml) {
                        document.getElementById('root').innerHTML = domHtml;
                    });
                })
                .then(function() {
                    if (cssFile)
                        return loadText(cssFile).then(function(cssText) {
                            document.getElementById('style').appendChild(document.createTextNode(cssText));
                        });
                })
                .then(function() {
                    if (controlImageFile)
                        return loadText(controlImageFile).then(function(imageHtml) {
                            document.getElementById('control-image').src = imageHtml;
                        });
                })
        }


        function loadPage() {
            return loadText('page.html').then(function(text) {
                var root = document.createElement('div');
                root.id = 'test-root';
                root.innerHTML = text;
                document.body.appendChild(root);
            });
        }

        function purgePage() {
            var root = document.getElementById('test-root');
            if (root) root.remove();
        }

        function loadText(fileName) {
            var url = BASE_URL + fileName;
            var request = new XMLHttpRequest();
            request.open('GET', url, true);
            request.responseType = 'text/plain';

            return new Promise(function(resolve, reject) {
                request.onload = function() {
                    if (this.status == 200)
                        resolve(request.response.toString().trim());
                    else
                        reject(new Error('cannot load ' + url));
                };
                request.send();
            });
        }

        function mockResourceLoader(content) {
            return {
                load: function(url) {
                    return new Promise(function(resolve, reject) {
                        resolve(content[url]);
                    });
                }
            };
        }
    });
})
(this);<|MERGE_RESOLUTION|>--- conflicted
+++ resolved
@@ -245,14 +245,8 @@
                     .catch(error);
             });
 
-<<<<<<< HEAD
-
-            it('should render web fonts', function (done) {
-                this.timeout(60000);
-=======
             it.skip('should render web fonts', function(done) {
                 this.timeout(10000);
->>>>>>> efaabd9c
                 loadTestPage(
                         'fonts/regression.html',
                         'fonts/regression.css'
