(function (global) {
    'use strict';

    var assert = global.chai.assert;
    var imagediff = global.imagediff;
    var domtoimage = global.domvas;

<<<<<<< HEAD
    describe('domtoimage', function () {
        afterEach(cleanup);

        it('should load', function () {
            assert.ok(domtoimage);
        });

        it('should render simple css', function (done) {
            //this.timeout(20000);
            loadTestDocument('regression.html').then(function () {
                checkRendering('control-image-small', done);
            });
        });

        it('should render nested svg', function (done) {
            this.timeout(60000);
            loadTestDocument('nested-svg.html').then(function () {
                checkRendering('control-image', done);
            });
        });

        it('should handle big node', function (done) {
            this.timeout(60000);
            loadTestDocument('regression.html').then(function () {
                var child = $('.dom-child-node')[0];
                for (var i = 0; i < 1000; i++) {
                    $('#dom-node')[0].appendChild(child.cloneNode(true));
                }
                checkRendering('control-image-big', done);
            });
        });

        function checkRendering(controlImageId, done) {
            var domNode = $('#dom-node')[0];
            var canvas = $('#rendered-image')[0];
            canvas.height = domNode.offsetHeight.toString();
            canvas.width = domNode.offsetWidth.toString();
            domtoimage.toImage(domNode, function (result) {
                canvas.getContext('2d').drawImage(result, 0, 0);
                //console.log(canvas.toDataURL());
                var image = new Image(canvas.width, canvas.height);
                image.onload = function () {
                    var controlImage = $('#' + controlImageId)[0];
                    //setTimeout(function(){
                        assert.ok(imagediff.equal(image, controlImage), 'rendered and control images should be equal');
                        done();
                    //}, 10000);
                };
                image.src = canvas.toDataURL();
            });
        }

        function loadTestDocument(fileName) {
            var BASE_URL = '/base/spec/resources/';
            return new Promise(function (resolve, reject) {
                var request = new XMLHttpRequest();
                request.open('GET', BASE_URL + fileName, true);
                request.responseType = 'text/html';

                request.onload = function () {
                    if (this.status == 200) {
                        load(request.response.toString());
                        resolve();
                    }
                };
                request.send();
            });
        }

        function load(response) {
            var content = document.createElement('div');
            content.id = 'test-data-root';
            content.innerHTML = response;
            document.body.appendChild(content);
        }

        function cleanup() {
            var testData = $('#test-data-root')[0];
            if (testData) testData.remove();
        }
=======
    describe('domvas', function () {

        afterEach(purgePage);

        it('should load', function () {
            assert.ok(domtoimage);
        });

        it('should render simple node correctly', function (done) {
            loadTestPage(
                'simple/dom-node.html',
                'simple/style.css',
                'simple/control-image'
            ).then(function () {
                    checkRendering(done);
                });
        });

        function checkRendering(done) {
            var domNode = $('#dom-node')[0];
            var canvas = $('#canvas')[0];
            var controlImg = $('#control-image')[0];
            canvas.height = domNode.offsetHeight.toString();
            canvas.width = domNode.offsetWidth.toString();
            domtoimage.toImage(domNode, function (image) {
                canvas.getContext('2d').drawImage(image, 0, 0);
                compare(canvas, controlImg, done);
            });
        }

        function compare(canvas, controlImg, done) {
            var img = new Image(canvas.width, canvas.height);
            img.onload = function () {
                assert.ok(imagediff.equal(img, controlImg), 'rendered and control images should be equal');
                done();
            };
            img.src = canvas.toDataURL();
        }

        function loadTestPage(domFile, cssFile, controlImageFile) {
            return loadPage()
                .then(function () {
                    return loadText(domFile).then(function (domHtml) {
                        document.getElementById('dom-node').innerHTML = domHtml;
                    });
                })
                .then(function () {
                    return loadText(cssFile).then(function (cssText) {
                        document.getElementById('style').appendChild(document.createTextNode(cssText));
                    });
                })
                .then(function () {
                    return loadText(controlImageFile).then(function (imageHtml) {
                        document.getElementById('control-image').src = imageHtml;
                    });
                })
        }

        function loadPage() {
            return loadText('page.html').then(function (text) {
                var root = document.createElement('div');
                root.id = 'test-root';
                root.innerHTML = text;
                document.body.appendChild(root);
            });
        }

        function purgePage() {
            var root = document.getElementById('test-root');
            if (root) root.remove();
        }

        function loadText(fileName) {
            return new Promise(function (resolve, reject) {
                var url = '/base/spec/resources/' + fileName;
                var request = new XMLHttpRequest();
                request.open('GET', url, true);
                request.responseType = 'text/plain';

                request.onload = function () {
                    if (this.status == 200)
                        resolve(request.response.toString());
                    else
                        reject(new Error('cannot load ' + url));
                };

                request.send();
            });
        }
>>>>>>> 58768fda
    });
})(this);<|MERGE_RESOLUTION|>--- conflicted
+++ resolved
@@ -5,89 +5,7 @@
     var imagediff = global.imagediff;
     var domtoimage = global.domvas;
 
-<<<<<<< HEAD
     describe('domtoimage', function () {
-        afterEach(cleanup);
-
-        it('should load', function () {
-            assert.ok(domtoimage);
-        });
-
-        it('should render simple css', function (done) {
-            //this.timeout(20000);
-            loadTestDocument('regression.html').then(function () {
-                checkRendering('control-image-small', done);
-            });
-        });
-
-        it('should render nested svg', function (done) {
-            this.timeout(60000);
-            loadTestDocument('nested-svg.html').then(function () {
-                checkRendering('control-image', done);
-            });
-        });
-
-        it('should handle big node', function (done) {
-            this.timeout(60000);
-            loadTestDocument('regression.html').then(function () {
-                var child = $('.dom-child-node')[0];
-                for (var i = 0; i < 1000; i++) {
-                    $('#dom-node')[0].appendChild(child.cloneNode(true));
-                }
-                checkRendering('control-image-big', done);
-            });
-        });
-
-        function checkRendering(controlImageId, done) {
-            var domNode = $('#dom-node')[0];
-            var canvas = $('#rendered-image')[0];
-            canvas.height = domNode.offsetHeight.toString();
-            canvas.width = domNode.offsetWidth.toString();
-            domtoimage.toImage(domNode, function (result) {
-                canvas.getContext('2d').drawImage(result, 0, 0);
-                //console.log(canvas.toDataURL());
-                var image = new Image(canvas.width, canvas.height);
-                image.onload = function () {
-                    var controlImage = $('#' + controlImageId)[0];
-                    //setTimeout(function(){
-                        assert.ok(imagediff.equal(image, controlImage), 'rendered and control images should be equal');
-                        done();
-                    //}, 10000);
-                };
-                image.src = canvas.toDataURL();
-            });
-        }
-
-        function loadTestDocument(fileName) {
-            var BASE_URL = '/base/spec/resources/';
-            return new Promise(function (resolve, reject) {
-                var request = new XMLHttpRequest();
-                request.open('GET', BASE_URL + fileName, true);
-                request.responseType = 'text/html';
-
-                request.onload = function () {
-                    if (this.status == 200) {
-                        load(request.response.toString());
-                        resolve();
-                    }
-                };
-                request.send();
-            });
-        }
-
-        function load(response) {
-            var content = document.createElement('div');
-            content.id = 'test-data-root';
-            content.innerHTML = response;
-            document.body.appendChild(content);
-        }
-
-        function cleanup() {
-            var testData = $('#test-data-root')[0];
-            if (testData) testData.remove();
-        }
-=======
-    describe('domvas', function () {
 
         afterEach(purgePage);
 
@@ -101,6 +19,29 @@
                 'simple/style.css',
                 'simple/control-image'
             ).then(function () {
+                    checkRendering(done);
+                });
+        });
+
+        //it('should render nested svg', function (done) {
+        //    this.timeout(60000);
+        //    loadTestDocument('nested-svg.html').then(function () {
+        //        checkRendering('control-image', done);
+        //    });
+        //});
+
+        it('should handle big node', function (done) {
+            this.timeout(60000);
+            loadTestPage(
+                'big/dom-node.html',
+                'big/style.css',
+                'big/control-image'
+            ).then(function () {
+                    var domNode = $('#dom-node')[0];
+                    var child = $('.dom-child-node')[0];
+                    for (var i = 0; i < 1000; i++) {
+                        domNode.appendChild(child.cloneNode(true));
+                    }
                     checkRendering(done);
                 });
         });
@@ -176,6 +117,5 @@
                 request.send();
             });
         }
->>>>>>> 58768fda
     });
 })(this);